{
  "name": "pulsarr",
<<<<<<< HEAD
  "version": "0.2.10-beta.3",
=======
  "version": "0.2.9",
>>>>>>> 05da844c
  "description": "Plex watchlist tracker and notification center that integrates with the Arr stack",
  "main": "build/server.js",
  "type": "module",
  "scripts": {
    "clean:client": "rm -rf dist/client",
    "clean:server": "rm -rf dist",
    "build": "npm run build:server && npm run clean:client && vite build",
    "build:server": "tsc && tsc-alias",
    "dev:server": "tsx watch src/server.ts",
    "dev": "npm run build:server && node dist/server.js --dev",
    "start:prod": "node dist/server.js",
    "fix": "biome format --write . && biome lint --write .",
    "migrate": "tsx migrations/migrate.ts",
    "migrate:make": "knex migrate:make -x ts",
    "migrate:rollback": "knex migrate:rollback",
    "release:beta:develop": "git checkout develop && git pull origin develop && npm version prerelease --preid=beta && git push origin develop && git push origin --tags",
    "release:beta": "npm version prerelease --preid=beta && git push && git push --tags",
    "release:patch": "npm version patch && git push && git push --tags",
    "release:minor": "npm version minor && git push && git push --tags",
    "release:major": "npm version major && git push && git push --tags",
    "prepare": "husky"
  },
  "repository": {
    "type": "git",
    "url": "git+https://github.com/jamcalli/Pulsarr.git"
  },
  "homepage": "https://github.com/jamcalli/Pulsarr#readme",
  "bugs": {
    "url": "https://github.com/jamcalli/Pulsarr/issues"
  },
  "keywords": [
    "plex",
    "watchlist",
    "sonarr",
    "radarr",
    "media-server",
    "media-automation",
    "arr-stack",
    "discord",
    "content-management",
    "plex-pass",
    "rss-monitoring",
    "self-hosted"
  ],
  "author": "Your Name",
  "license": "AGPL-3.0",
  "dependencies": {
    "@fastify/autoload": "^6.1.0",
    "@fastify/compress": "^8.0.1",
    "@fastify/cookie": "^11.0.2",
    "@fastify/cors": "^10.0.2",
    "@fastify/env": "^5.0.2",
    "@fastify/formbody": "^8.0.2",
    "@fastify/helmet": "^13.0.1",
    "@fastify/rate-limit": "^10.2.2",
    "@fastify/react": "^0.6.0",
    "@fastify/sensible": "^6.0.3",
    "@fastify/session": "^11.1.0",
    "@fastify/swagger": "^9.4.2",
    "@fastify/vite": "^8.0.0-alpha.2",
    "@hookform/resolvers": "^4.0.0",
    "@radix-ui/react-accordion": "^1.2.3",
    "@radix-ui/react-alert-dialog": "^1.1.6",
    "@radix-ui/react-aspect-ratio": "^1.1.2",
    "@radix-ui/react-checkbox": "^1.1.4",
    "@radix-ui/react-dialog": "^1.1.6",
    "@radix-ui/react-dropdown-menu": "^2.1.6",
    "@radix-ui/react-hover-card": "^1.1.6",
    "@radix-ui/react-label": "^2.1.2",
    "@radix-ui/react-popover": "^1.1.6",
    "@radix-ui/react-progress": "^1.1.2",
    "@radix-ui/react-scroll-area": "^1.2.3",
    "@radix-ui/react-select": "^2.1.6",
    "@radix-ui/react-separator": "^1.1.2",
    "@radix-ui/react-slot": "^1.1.2",
    "@radix-ui/react-switch": "^1.1.3",
    "@radix-ui/react-tabs": "^1.1.3",
    "@radix-ui/react-toast": "^1.2.6",
    "@radix-ui/react-tooltip": "^1.1.8",
    "@scalar/fastify-api-reference": "^1.25.118",
    "@tanstack/react-table": "^8.21.2",
    "@vitejs/plugin-react": "^4.3.4",
    "better-sqlite3": "^11.8.1",
    "class-variance-authority": "^0.7.1",
    "close-with-grace": "^2.2.0",
    "clsx": "^2.1.1",
    "cmdk": "^1.0.4",
    "date-fns": "^4.1.0",
    "discord.js": "^14.18.0",
    "embla-carousel-react": "^8.5.2",
    "fastify": "^5.2.1",
    "fastify-sse-v2": "^4.2.1",
    "fastify-type-provider-zod": "^4.0.2",
    "knex": "^3.1.0",
    "lucide-react": "^0.475.0",
    "next-themes": "^0.4.4",
    "pino-pretty": "^13.0.0",
    "react": "^19.0.0",
    "react-dom": "^19.0.0",
    "react-hook-form": "^7.54.2",
    "react-router-dom": "^7.1.5",
    "recharts": "^2.15.1",
    "rotating-file-stream": "^3.2.6",
    "semver": "^7.7.1",
    "sonner": "^1.7.4",
    "tailwind-merge": "^3.0.1",
    "tailwindcss-animate": "^1.0.7",
    "toad-scheduler": "^3.0.1",
    "tsx": "^4.19.2",
    "vaul": "^1.1.2",
    "vite": "^6.1.0",
    "zod": "^3.24.2",
    "zustand": "^5.0.3"
  },
  "devDependencies": {
    "@biomejs/biome": "^1.9.4",
    "@commitlint/cli": "^19.8.0",
    "@commitlint/config-conventional": "^19.8.0",
    "@types/better-sqlite3": "^7.6.12",
    "@types/node": "^22.13.4",
    "@types/react": "^19.0.8",
    "@types/react-dom": "^19.0.3",
    "@types/react-router-dom": "^5.3.3",
    "@types/semver": "^7.5.8",
    "autoprefixer": "^10.4.20",
    "fastify-cli": "^7.3.0",
    "fastify-tsconfig": "^3.0.0",
    "husky": "^9.1.7",
    "postcss": "^8.5.2",
    "tailwindcss": "^3.4.17",
    "tsc-alias": "^1.8.10",
    "typescript": "^5.7.3"
  }
}<|MERGE_RESOLUTION|>--- conflicted
+++ resolved
@@ -1,10 +1,6 @@
 {
   "name": "pulsarr",
-<<<<<<< HEAD
-  "version": "0.2.10-beta.3",
-=======
   "version": "0.2.9",
->>>>>>> 05da844c
   "description": "Plex watchlist tracker and notification center that integrates with the Arr stack",
   "main": "build/server.js",
   "type": "module",
